#! /usr/bin/env python

############################# BEGIN FRONTMATTER ################################
#                                                                              #
#   TEA - calculates Thermochemical Equilibrium Abundances of chemical species #
#                                                                              #
#   TEA is part of the PhD dissertation work of Dr. Jasmina                    #
#   Blecic, who developed it with coding assistance from                       #
#   undergraduate M. Oliver Bowman and under the advice of                     #
#   Prof. Joseph Harrington at the University of Central Florida,              #
#   Orlando, Florida, USA.                                                     #
#                                                                              #
#   Copyright (C) 2014-2016 University of Central Florida                      #
#                                                                              #
#   This program is reproducible-research software: you can                    #
#   redistribute it and/or modify it under the terms of the                    #
#   Reproducible Research Software License as published by                     #
#   Prof. Joseph Harrington at the University of Central Florida,              #
#   either version 0.3 of the License, or (at your option) any later           #
#   version.                                                                   #
#                                                                              #
#   This program is distributed in the hope that it will be useful,            #
#   but WITHOUT ANY WARRANTY; without even the implied warranty of             #
#   MERCHANTABILITY or FITNESS FOR A PARTICULAR PURPOSE.  See the              #
#   Reproducible Research Software License for more details.                   #
#                                                                              #
#   You should have received a copy of the Reproducible Research               #
#   Software License along with this program.  If not, see                     #
#   <http://planets.ucf.edu/resources/reproducible/>.  The license's           #
#   preamble explains the situation, concepts, and reasons surrounding         #
#   reproducible research, and answers some common questions.                  #
#                                                                              #
#   This project was started with the support of the NASA Earth and            #
#   Space Science Fellowship Program, grant NNX12AL83H, held by                #
#   Jasmina Blecic, Principal Investigator Joseph Harrington, and the          #
#   NASA Science Mission Directorate Planetary Atmospheres Program,            #
#   grant NNX12AI69G.                                                          #
#                                                                              #
#   See the file ACKNOWLEDGING in the top-level TEA directory for              #
#   instructions on how to acknowledge TEA in publications.                    #
#                                                                              #
#   We welcome your feedback, but do not guarantee support.                    #
#   Many questions are answered in the TEA forums:                             #
#                                                                              #
#   https://physics.ucf.edu/mailman/listinfo/tea-user                          #
#   https://physics.ucf.edu/mailman/listinfo/tea-devel                         #
#                                                                              #
#   Visit our Github site:                                                     #
#                                                                              #
#   https://github.com/dzesmin/TEA/                                            #
#                                                                              #
#   Reach us directly at:                                                      #
#                                                                              #
#   Jasmina Blecic <jasmina@physics.ucf.edu>                                   #
#   Joseph Harrington <jh@physics.ucf.edu>                                     #
#                                                                              #
############################## END FRONTMATTER #################################

import readconf as rc

import os
import numpy as np
from sys import argv
from sympy.core    import Symbol
from sympy.solvers import solve

import format as form


def balance(a, b, verb=0, loc_out=None):
  """
  This code produces an initial guess for the first TEA iteration by
  fulfilling the mass balance condition, sum_i(ai_j * y_i) = bj (equation (17)
  in the TEA theory paper), where i is species index, j is element index, a's
  are stoichiometric coefficients, and b's are elemental fractions by number,
  i.e., ratio of number densities of element 'j' to the total number densities
  of all elements in the system (see the end of the Section 2 in the TEA theory
  paper). The code writes the result into machine- and human-readable files,
  if requested.
 
  To satisfy the mass balance equation, some yi variables remain as free
  parameters. The number of free parameters is set to the number of total
  elements in the system, thus ensuring that the mass balance equation can
  be solved for any number of input elements and output species the user
  chooses. The code locates a chunk of species (y_i) containing a sum of
  ai_j values that forbids ignoring any element in the system (sum of the
  ai_j values in a column must not be zero). This chunk is used as a set
  of free variables in the system. The initial scale for other y_i variables
  are set to a known, arbitrary number. Initially, starting values for the
  known species are set to 0.1 moles, and the mass balance equation is
  calculated. If this value does not produce all positive mole numbers,
  the code automatically sets known parameters to 10 times smaller and
  tries again. Actual mole numbers for the initial guesses of y_i are
  arbitrary, as TEA only requires a balanced starting point to initialize
  minimization. The goal of this code is to find a positive set of non-zero
  mole numbers to satisfy this requirement. Finally, the code calculates y_bar,
  initializes the iteration number, delta, and delta_bar to zero and writes
  results into machine- and human-readable output files.
 
  This code is called by runatm.py and runsingle.py

  Parameters
  ----------
  a: 2D float ndarray
     Stoichiometric coefficients of the species.
  b: 1D float ndarray
     Elemental mixing fractions.
  verb: Integer
     Verbosity level (0=mute, 1=quiet, 2=verbose).
  loc_out: String
     If not None, save results to this folder.

  Returns
  -------
  y: 1D float ndarray
     Initial non-zero guesses for the species mixing ratios that
     satisfy the mass-balance equation.
  y_bar: Float
     Sum of the mixing ratios.
  """
  # Read in values from header file
  nspec, natom = np.shape(a)
  # Print b values for debugging purposes
  if verb > 1:
      print("b values: " + str(b))

  # Find chunk of ai_j array that will allow the corresponding yi values
  #      to be free variables such that all elements are considered
  for n in np.arange(nspec - natom + 1):
      # Get lower and upper indices for chunk of ai_j array to check
      lower = n
      upper = n + natom

      # Retrieve chunk of ai_j that would contain free variables
      a_chunk = a[lower:upper]

      # Sum columns to get total of ai_j in chunk for each species 'j'
      check = map(sum, zip(*a_chunk))

      # Look for zeros in check. If a zero is found, this chunk of data can't
      # be used for free variables, as this signifies an element is ignored
      has_zero = 0 in check

<<<<<<< HEAD
# Find chunk of ai_j array that will allow the corresponding yi values
#      to be free variables such that all elements are considered
for n in np.arange(i - j + 1):
    # Get lower and upper indices for chunk of ai_j array to check
    lower = n
    upper = n + j
    
    # Retrieve chunk of ai_j that would contain free variables
    a_chunk = a[lower:upper]
    
    # Sum columns to get total of ai_j in chunk for each species 'j'
    check = list(map(sum,zip(*a_chunk)))
    
    # Look for zeros in check. If a zero is found, this chunk of data can't 
    # be used for free variables, as this signifies an element is ignored
    has_zero = 0 in check
    
    # If zero not found, create list of free variables' indices
    if has_zero == False:
        free_id = []
        for m in np.arange(j):
            if doprint == True:
                print('Using y_' + np.str(n + m + 1) + ' as a free variable')
            free_id.append(n + m)
        break
=======
      # If zero not found, create list of free variables' indices
      if has_zero == False:
          free_id = []
          for m in np.arange(natom):
              if verb > 1:
                  print('Using y_{:d} as a free variable.'.format(n + m + 1))
              free_id.append(n + m)
          break
>>>>>>> 49312481

  # Set initial guess of non-free y_i
  scale = 0.1

  # Loop until all y_i are non-zero positive:
  nofit = True
  while nofit:
      # Set up list of 'known' initial mole numbers before and after free chunk
      pre_free  = np.zeros(free_id[0]) + scale
      post_free = np.zeros(nspec - free_id[-1] - 1) + scale

      # Set up list of free variables
      free = []
      for m in np.arange(natom):
          name = 'y_unknown_' + np.str(m)
          free.append(Symbol(name))

      # Combine free and 'known' to make array of y_initial mole numbers
      y_init = np.append(pre_free, free)
      y_init = np.append(y_init, post_free)

      # Make 'j' equations satisfying mass balance equation (17) in TEA
      # theory doc:
      # sum_i(ai_j * y_i) = b_j
      eq = []
      for m in np.arange(natom):
          rhs = 0
          for n in np.arange(nspec):
              rhs += a[n, m] * y_init[n]
          rhs -= b[m]
          eq.append(rhs)

      # Solve system of linear equations to get free y_i variables
      result = solve(eq, free, rational=False)

      # Correct for no-solution-found results.
      # If no solution found, decrease scale size.
      if result == []:
          scale /= 10
          if verb > 1:
              print("Correcting initial guesses for realistic mass. \
                      Trying " + str(scale) + "...")

      # Correct for negative-mass results.  If found, decrease scale size.
      else:
          # Assume no negatives and check
          hasneg = False
          for m in np.arange(natom):
              if result[free[m]] < 0:
                  hasneg = True
          # If negatives found, decrease scale size
          if hasneg:
              scale /= 10
              if verb > 1:
                  print("Negative numbers found in fit."
                      "\n  Correcting initial guesses for realistic mass."
                      "\n  Trying scale of {:.0e}.".format(scale))
          # If no negatives found, exit the loop (good fit is found)
          else:
              nofit = False
              if verb > 1:
                  print("A scale of {:.0e} provided a viable initial guess.".
                        format(scale))

  # Gather the results
  fit = []
  for m in np.arange(natom):
      fit = np.append(fit, result[free[m]])

  # Put the result into the final y_init array
  y_init[free_id[0]:free_id[natom-1]+1] = fit

  # This part of the code is only for debugging purposes
  # It rounds the values and checks whether the balance equation is satisfied
  # No values are changed and this serves solely as a check
  if verb > 1:
      print('\nChecks:')
  for m in np.arange(natom):
      flag = round((sum(a[:,m] * y_init[:])), 2) == round(b[m], 2)
      if flag:
          if verb > 1:
              print('Equation {:d} is satisfied.'.format(m+1))
      else:
          print('Equation {:d} is NOT satisfied. Check for errors'.format(m+1))

  # Put all initial mole numbers in y array
  y     = np.array(y_init, dtype=np.double)
  # Make y_bar (sum of all y values)
  y_bar = np.sum(y, dtype=np.double)

  # Initialize delta variables to 0. (this signifies the first iteration)
  delta     = np.zeros(nspec)
  delta_bar = np.sum(delta)

  if loc_out is not None:
    # FINDME: need to unpack: datadir, header, speclist
    # Set iteration number to zero
    it_num = 0
    # Put results into machine readable file
    file = '{:s}/lagrange-iteration-{:d}-machine-read.txt'.format(
                                                            loc_out, it_num)
    form.output(datadir, header, it_num, speclist, y, y, delta,
                y_bar, y_bar, delta_bar, file, verb)
    # Put results into human readable file
    file = '{:s}/lagrange-iteration-{:d}-visual.txt'.format(loc_out, it_num)
    form.fancyout(datadir, it_num, speclist, y, y, delta, y_bar,
                  y_bar, delta_bar, file, verb)

  return y, y_bar<|MERGE_RESOLUTION|>--- conflicted
+++ resolved
@@ -68,221 +68,182 @@
 
 
 def balance(a, b, verb=0, loc_out=None):
-  """
-  This code produces an initial guess for the first TEA iteration by
-  fulfilling the mass balance condition, sum_i(ai_j * y_i) = bj (equation (17)
-  in the TEA theory paper), where i is species index, j is element index, a's
-  are stoichiometric coefficients, and b's are elemental fractions by number,
-  i.e., ratio of number densities of element 'j' to the total number densities
-  of all elements in the system (see the end of the Section 2 in the TEA theory
-  paper). The code writes the result into machine- and human-readable files,
-  if requested.
+    """
+    This code produces an initial guess for the first TEA iteration by
+    fulfilling the mass balance condition, sum_i(ai_j * y_i) = bj (equation (17)
+    in the TEA theory paper), where i is species index, j is element index, a's
+    are stoichiometric coefficients, and b's are elemental fractions by number,
+    i.e., ratio of number densities of element 'j' to the total number densities
+    of all elements in the system (see the end of the Section 2 in the TEA theory
+    paper). The code writes the result into machine- and human-readable files,
+    if requested.
  
-  To satisfy the mass balance equation, some yi variables remain as free
-  parameters. The number of free parameters is set to the number of total
-  elements in the system, thus ensuring that the mass balance equation can
-  be solved for any number of input elements and output species the user
-  chooses. The code locates a chunk of species (y_i) containing a sum of
-  ai_j values that forbids ignoring any element in the system (sum of the
-  ai_j values in a column must not be zero). This chunk is used as a set
-  of free variables in the system. The initial scale for other y_i variables
-  are set to a known, arbitrary number. Initially, starting values for the
-  known species are set to 0.1 moles, and the mass balance equation is
-  calculated. If this value does not produce all positive mole numbers,
-  the code automatically sets known parameters to 10 times smaller and
-  tries again. Actual mole numbers for the initial guesses of y_i are
-  arbitrary, as TEA only requires a balanced starting point to initialize
-  minimization. The goal of this code is to find a positive set of non-zero
-  mole numbers to satisfy this requirement. Finally, the code calculates y_bar,
-  initializes the iteration number, delta, and delta_bar to zero and writes
-  results into machine- and human-readable output files.
+    To satisfy the mass balance equation, some yi variables remain as free
+    parameters. The number of free parameters is set to the number of total
+    elements in the system, thus ensuring that the mass balance equation can
+    be solved for any number of input elements and output species the user
+    chooses. The code locates a chunk of species (y_i) containing a sum of
+    ai_j values that forbids ignoring any element in the system (sum of the
+    ai_j values in a column must not be zero). This chunk is used as a set
+    of free variables in the system. The initial scale for other y_i variables
+    are set to a known, arbitrary number. Initially, starting values for the
+    known species are set to 0.1 moles, and the mass balance equation is
+    calculated. If this value does not produce all positive mole numbers,
+    the code automatically sets known parameters to 10 times smaller and
+    tries again. Actual mole numbers for the initial guesses of y_i are
+    arbitrary, as TEA only requires a balanced starting point to initialize
+    minimization. The goal of this code is to find a positive set of non-zero
+    mole numbers to satisfy this requirement. Finally, the code calculates y_bar,
+    initializes the iteration number, delta, and delta_bar to zero and writes
+    results into machine- and human-readable output files.
  
-  This code is called by runatm.py and runsingle.py
-
-  Parameters
-  ----------
-  a: 2D float ndarray
-     Stoichiometric coefficients of the species.
-  b: 1D float ndarray
-     Elemental mixing fractions.
-  verb: Integer
-     Verbosity level (0=mute, 1=quiet, 2=verbose).
-  loc_out: String
-     If not None, save results to this folder.
-
-  Returns
-  -------
-  y: 1D float ndarray
-     Initial non-zero guesses for the species mixing ratios that
-     satisfy the mass-balance equation.
-  y_bar: Float
-     Sum of the mixing ratios.
-  """
-  # Read in values from header file
-  nspec, natom = np.shape(a)
-  # Print b values for debugging purposes
-  if verb > 1:
-      print("b values: " + str(b))
-
-  # Find chunk of ai_j array that will allow the corresponding yi values
-  #      to be free variables such that all elements are considered
-  for n in np.arange(nspec - natom + 1):
-      # Get lower and upper indices for chunk of ai_j array to check
-      lower = n
-      upper = n + natom
-
-      # Retrieve chunk of ai_j that would contain free variables
-      a_chunk = a[lower:upper]
-
-      # Sum columns to get total of ai_j in chunk for each species 'j'
-      check = map(sum, zip(*a_chunk))
-
-      # Look for zeros in check. If a zero is found, this chunk of data can't
-      # be used for free variables, as this signifies an element is ignored
-      has_zero = 0 in check
-
-<<<<<<< HEAD
-# Find chunk of ai_j array that will allow the corresponding yi values
-#      to be free variables such that all elements are considered
-for n in np.arange(i - j + 1):
-    # Get lower and upper indices for chunk of ai_j array to check
-    lower = n
-    upper = n + j
-    
-    # Retrieve chunk of ai_j that would contain free variables
-    a_chunk = a[lower:upper]
-    
-    # Sum columns to get total of ai_j in chunk for each species 'j'
-    check = list(map(sum,zip(*a_chunk)))
-    
-    # Look for zeros in check. If a zero is found, this chunk of data can't 
-    # be used for free variables, as this signifies an element is ignored
-    has_zero = 0 in check
-    
-    # If zero not found, create list of free variables' indices
-    if has_zero == False:
-        free_id = []
-        for m in np.arange(j):
-            if doprint == True:
-                print('Using y_' + np.str(n + m + 1) + ' as a free variable')
-            free_id.append(n + m)
-        break
-=======
-      # If zero not found, create list of free variables' indices
-      if has_zero == False:
-          free_id = []
-          for m in np.arange(natom):
-              if verb > 1:
-                  print('Using y_{:d} as a free variable.'.format(n + m + 1))
-              free_id.append(n + m)
-          break
->>>>>>> 49312481
-
-  # Set initial guess of non-free y_i
-  scale = 0.1
-
-  # Loop until all y_i are non-zero positive:
-  nofit = True
-  while nofit:
-      # Set up list of 'known' initial mole numbers before and after free chunk
-      pre_free  = np.zeros(free_id[0]) + scale
-      post_free = np.zeros(nspec - free_id[-1] - 1) + scale
-
-      # Set up list of free variables
-      free = []
-      for m in np.arange(natom):
-          name = 'y_unknown_' + np.str(m)
-          free.append(Symbol(name))
-
-      # Combine free and 'known' to make array of y_initial mole numbers
-      y_init = np.append(pre_free, free)
-      y_init = np.append(y_init, post_free)
-
-      # Make 'j' equations satisfying mass balance equation (17) in TEA
-      # theory doc:
-      # sum_i(ai_j * y_i) = b_j
-      eq = []
-      for m in np.arange(natom):
-          rhs = 0
-          for n in np.arange(nspec):
-              rhs += a[n, m] * y_init[n]
-          rhs -= b[m]
-          eq.append(rhs)
-
-      # Solve system of linear equations to get free y_i variables
-      result = solve(eq, free, rational=False)
-
-      # Correct for no-solution-found results.
-      # If no solution found, decrease scale size.
-      if result == []:
-          scale /= 10
-          if verb > 1:
-              print("Correcting initial guesses for realistic mass. \
+    This code is called by runatm.py and runsingle.py
+
+    Parameters
+    ----------
+    a: 2D float ndarray
+       Stoichiometric coefficients of the species.
+    b: 1D float ndarray
+       Elemental mixing fractions.
+    verb: Integer
+       Verbosity level (0=mute, 1=quiet, 2=verbose).
+    loc_out: String
+       If not None, save results to this folder.
+
+    Returns
+    -------
+    y: 1D float ndarray
+       Initial non-zero guesses for the species mixing ratios that
+       satisfy the mass-balance equation.
+    y_bar: Float
+       Sum of the mixing ratios.
+    """
+
+    # Read in values from header file
+    nspec, natom = np.shape(a)
+
+    # Print b values for debugging purposes
+    if verb > 1:
+        print("b values: " + str(b))
+
+    # Find chunk of ai_j array that will allow the corresponding yi values
+    #      to be free variables such that all elements are considered
+    for n in np.arange(nspec - natom + 1):
+        # Get lower and upper indices for chunk of ai_j array to check
+        lower = n
+        upper = n + natom
+
+        # Retrieve chunk of ai_j that would contain free variables
+        a_chunk = a[lower:upper]
+
+        # Sum columns to get total of ai_j in chunk for each species 'j'
+        check = list(map(sum, zip(*a_chunk)))
+
+        # Look for zeros in check. If a zero is found, this chunk of data can't
+        # be used for free variables, as this signifies an element is ignored
+        has_zero = 0 in check
+
+        # If zero not found, create list of free variables' indices
+        if has_zero == False:
+            free_id = []
+            for m in np.arange(natom):
+                if verb > 1:
+                    print('Using y_{:d} as a free variable.'.format(n + m + 1))
+                free_id.append(n + m)
+            break
+
+    # Set initial guess of non-free y_i
+    scale = 0.1
+
+    # Loop until all y_i are non-zero positive:
+    nofit = True
+    while nofit:
+        # Set up list of 'known' initial mole numbers before and after free chunk
+        pre_free  = np.zeros(free_id[0]) + scale
+        post_free = np.zeros(nspec - free_id[-1] - 1) + scale
+
+        # Set up list of free variables
+        free = []
+        for m in np.arange(natom):
+            name = 'y_unknown_' + np.str(m)
+            free.append(Symbol(name))
+
+        # Combine free and 'known' to make array of y_initial mole numbers
+        y_init = np.append(pre_free, free)
+        y_init = np.append(y_init, post_free)
+
+        # Make 'j' equations satisfying mass balance equation (17) in TEA
+        # theory doc:
+        # sum_i(ai_j * y_i) = b_j
+        eq = []
+        for m in np.arange(natom):
+            rhs = 0
+            for n in np.arange(nspec):
+                rhs += a[n, m] * y_init[n]
+            rhs -= b[m]
+            eq.append(rhs)
+
+        # Solve system of linear equations to get free y_i variables
+        result = solve(list(eq), list(free), rational=False)
+
+        # Correct for no-solution-found results.
+        # If no solution found, decrease scale size.
+        if result == []:
+            scale /= 10
+            if verb > 1:
+                print("Correcting initial guesses for realistic mass. \
                       Trying " + str(scale) + "...")
 
-      # Correct for negative-mass results.  If found, decrease scale size.
-      else:
-          # Assume no negatives and check
-          hasneg = False
-          for m in np.arange(natom):
-              if result[free[m]] < 0:
-                  hasneg = True
-          # If negatives found, decrease scale size
-          if hasneg:
-              scale /= 10
-              if verb > 1:
-                  print("Negative numbers found in fit."
-                      "\n  Correcting initial guesses for realistic mass."
-                      "\n  Trying scale of {:.0e}.".format(scale))
-          # If no negatives found, exit the loop (good fit is found)
-          else:
-              nofit = False
-              if verb > 1:
-                  print("A scale of {:.0e} provided a viable initial guess.".
+        # Correct for negative-mass results.  If found, decrease scale size
+        else:
+            # Assume no negatives and check
+            hasneg = False
+            for m in np.arange(natom):
+                if result[free[m]] < 0:
+                    hasneg = True
+            # If negatives found, decrease scale size
+            if hasneg:
+                scale /= 10
+                if verb > 1:
+                    print("Negative numbers found in fit."
+                        "\n  Correcting initial guesses for realistic mass."
+                        "\n  Trying scale of {:.0e}.".format(scale))
+            # If no negatives found, exit the loop (good fit is found)
+            else:
+                nofit = False
+                if verb > 1:
+                    print("A scale of {:.0e} provided a viable initial guess.".
                         format(scale))
 
-  # Gather the results
-  fit = []
-  for m in np.arange(natom):
-      fit = np.append(fit, result[free[m]])
-
-  # Put the result into the final y_init array
-  y_init[free_id[0]:free_id[natom-1]+1] = fit
-
-  # This part of the code is only for debugging purposes
-  # It rounds the values and checks whether the balance equation is satisfied
-  # No values are changed and this serves solely as a check
-  if verb > 1:
-      print('\nChecks:')
-  for m in np.arange(natom):
-      flag = round((sum(a[:,m] * y_init[:])), 2) == round(b[m], 2)
-      if flag:
-          if verb > 1:
-              print('Equation {:d} is satisfied.'.format(m+1))
-      else:
-          print('Equation {:d} is NOT satisfied. Check for errors'.format(m+1))
-
-  # Put all initial mole numbers in y array
-  y     = np.array(y_init, dtype=np.double)
-  # Make y_bar (sum of all y values)
-  y_bar = np.sum(y, dtype=np.double)
-
-  # Initialize delta variables to 0. (this signifies the first iteration)
-  delta     = np.zeros(nspec)
-  delta_bar = np.sum(delta)
-
-  if loc_out is not None:
-    # FINDME: need to unpack: datadir, header, speclist
-    # Set iteration number to zero
-    it_num = 0
-    # Put results into machine readable file
-    file = '{:s}/lagrange-iteration-{:d}-machine-read.txt'.format(
-                                                            loc_out, it_num)
-    form.output(datadir, header, it_num, speclist, y, y, delta,
-                y_bar, y_bar, delta_bar, file, verb)
-    # Put results into human readable file
-    file = '{:s}/lagrange-iteration-{:d}-visual.txt'.format(loc_out, it_num)
-    form.fancyout(datadir, it_num, speclist, y, y, delta, y_bar,
-                  y_bar, delta_bar, file, verb)
-
-  return y, y_bar+    # Gather the results
+    fit = []
+    for m in np.arange(natom):
+        fit = np.append(fit, result[free[m]])
+
+    # Put the result into the final y_init array
+    y_init[free_id[0]:free_id[natom-1]+1] = fit
+
+    # This part of the code is only for debugging purposes
+    # It rounds the values and checks whether the balance equation is satisfied
+    # No values are changed and this serves solely as a check
+    if verb > 1:
+        print('\nChecks:')
+    for m in np.arange(natom):
+        flag = round((sum(a[:,m] * y_init[:])), 2) == round(b[m], 2)
+        if flag:
+            if verb > 1:
+                print('Equation {:d} is satisfied.'.format(m+1))
+        else:
+            print('Equation {:d} is NOT satisfied. Check for errors'.format(m+1))
+
+    # Put all initial mole numbers in y array
+    y     = np.array(y_init, dtype=np.double)
+    # Make y_bar (sum of all y values)
+    y_bar = np.sum(y, dtype=np.double)
+
+    # Initialize delta variables to 0. (this signifies the first iteration)
+    delta     = np.zeros(nspec)
+    delta_bar = np.sum(delta)
+
+    return y, y_bar
+
