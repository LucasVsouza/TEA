--- conflicted
+++ resolved
@@ -1,7 +1,6 @@
-<<<<<<< HEAD
-
-############################# BEGIN FRONTMATTER ################################ 
-#                                                                              # 
+
+############################# BEGIN FRONTMATTER ################################
+#                                                                              #
 #   TEA - calculates Thermochemical Equilibrium Abundances of chemical species #
 #                                                                              #
 #   TEA is part of the PhD dissertation work of Dr. Jasmina                    #
@@ -56,565 +55,11 @@
 #                                                                              #
 ############################## END FRONTMATTER #################################
 
-from readconf import *
-
 import numpy as np
 import re
 import os
 
 from scipy.interpolate import UnivariateSpline
-
-# =============================================================================
-# This module contains functions to write headers containing all necessary 
-# chemical information for a single T-P and multiple
-# T-P runs. It consists of two main functions, make_singleheader() and 
-# make_atmheader() called by the runsingle.py and runatm.py modules
-# respectively. The header_setup(), atm_headarr(), single_headarr(), and
-# write_header() are the supporting functions for the main functions. 
-# Imported by runatm.py and runsingle.py to create the header files.
-# =============================================================================
-
-# Correct directory names
-if location_TEA[-1] != '/':
-    location_TEA += '/'
-
-if location_out[-1] != '/':
-    location_out += '/'
-
-def header_setup(temp, pressure, spec_list,                      \
-                 thermo_dir, stoich_file = 'lib/stoich.txt'):
-    '''
-    This function is a common setup for both single T-P and multiple T-P runs. 
-    Given the thermochemical data and stoichiometric table, this function 
-    returns stoichiometric values and an array of chemical potentials for the 
-    species of interest at the current temperature and pressure.  It also 
-    returns an array of booleans that marks which information should be read 
-    from stoich_file for the current species. It is executed by the 
-    make_atmheader() and make_singleheader() functions.
-
-    Parameters
-    ----------
-    temp: float
-         Current temperature value.
-    pressure: float
-         Current pressure value.
-    spec_list: string array
-         Array containing names of molecular species.
-    thermo_dir = 'lib/gdata':  string
-         Name of directory containing thermodynamic data.
-    stoich_file = 'lib/stoich.txt': string
-         Name of file containing stoichiometric data.
-
-    Returns
-    -------
-    stoich_data: array
-         Full stoichiometric information from stoich_file for species used.
-    spec_stoich: float array
-         Array containing values from stoich_file that correspond to the 
-         species used.
-    g_RT: float array
-         Array containing species' chemical potentials.
-    is_used: boolean array
-         Array containing booleans to trim stoichiometric data to only the 
-         species of interest.
-    '''
-
-    # Ensure that inputs are floats
-    temp     = np.float(temp)
-    pressure = np.float(pressure)
-
-    # Obtain thermo_dir files, and count both files and species
-    gdata_files = os.listdir(thermo_dir)
-    n_gdata     = np.size(gdata_files)
-    n_spec      = np.size(spec_list)
-
-    # Create index of where species listed in the input file are in thermo_dir
-    spec_ind = np.zeros(n_spec)
-    for i in np.arange(n_spec):
-        spec_file = spec_list[i] + '.txt'
-        if spec_file in gdata_files:
-            spec_ind[i] = gdata_files.index(spec_file)
-
-    # Create array of G/RT
-    g_RT = np.zeros(n_spec)
-    R = 8.3144621 # J/K/mol
-    for i in np.arange(n_spec):
-        spec_file = thermo_dir + '/' + gdata_files[np.int(spec_ind[i])]
-        f = open(spec_file, 'r')
-        data = []
-        headerline = True
-        for line in f.readlines():
-            if headerline:
-                headerline = False
-            else:
-                l = [np.float(value) for value in line.split()]
-                data.append(l)
-        
-        f.close()
-       
-        # Convert data to an array
-        data = np.asarray(data)
-
-        # Equation for g_RT term equation (10) in TEA theory document
-        #  G        G-H(298)      delta-f H(298)
-        # ---  =    -------  +    -------------
-        # R*T         R*T              R*T
-
-        # First term is divided by T in JANAF, equation (11) in TEA theory document   
-        # Second term needs to be converted to Joules (JANAF gives kJ)
-        #  G     G-H(298)             1                                    1000
-        # ---  = ------- [J/K/mol] * ---         + delta-f H(298) [kJ/mol] ------ 
-        # R*T      T                  R [J/K/mol]                          R*T [J/K/mol][K] 
-
-        # Spline interpolation of JANAF term1 values
-        spline_term1 = UnivariateSpline(data[:, 0], data[:,1], s=1)
-        gdata_term1  = spline_term1(temp)
-       
-        # Take term2 from gdata/ tables
-        for j in np.arange(len(data[:,0])):
-            if data[:,0][j] == 298.15:
-                gdata_term2  = data[:,2][j]   
-
-        # Calculate the above equation   
-        g_RT[i] = - (gdata_term1 / R) + (gdata_term2 * 1000 / (temp * R))
-        
-    # Get number of elements that occur in species of interest
-    nostate = np.copy(spec_list)
-    for i in np.arange(n_spec):
-        nostate[i] = re.search('(.*?)_', spec_list[i]).group(1)
-
-    # Location of the stoich_file
-    stoich_file = location_TEA + stoich_file
-
-    # Get stoichiometric information for species of interest
-    f = open(stoich_file, 'r')
-    stoich_data = []
-    bline = True
-    for line in f.readlines():
-        l = [value for value in line.split()]
-        stoich_data.append(l)
-
-    # Store information in stoich_data array
-    stoich_data = np.asarray(stoich_data)
-    f.close()
-    
-    # Count total number of elements in stoich_file
-    n_ele = np.size(stoich_data[0, 1:])
-    
-    # Allocate array to store current element and species stoichiometric values
-    spec_stoich = np.empty((n_spec+1, n_ele), dtype=np.float)
-    spec_stoich[0] = stoich_data[0,1:]
-
-    # Place species' stoichiometric data into array
-    for i in np.arange(n_spec):
-        idx = np.where(stoich_data[:, 0] == nostate[i])[0]
-        if np.size(idx) != 1:
-            idx = idx[0]
-        spec_stoich[i+1] = stoich_data[idx,1:]
-    
-    # Determine which elements are used to trim down final stoichiometric table
-    is_used = np.empty(n_ele, dtype=np.bool)
-    for j in np.arange(n_ele):
-        if np.sum(spec_stoich[1:, j]) != 0:
-            is_used[j] = True
-        else:
-            is_used[j] = False
-
-    return stoich_data, spec_stoich, g_RT, is_used
-
-
-def single_headarr(spec_list, stoich_data, spec_stoich, is_used):
-    '''
-    This function gathers data needed for TEA to run in a single T-P case. 
-    These are: elemental abundances, species names, and their stoichiometric
-    values. For the list of elements and species used, it takes the abundances
-    and stoichiometric values and puts them in the final array. This function
-    is run by make_singleheader() and is dependent on results from 
-    header_setup().
-
-    Parameters
-    ----------
-    spec_list: string array
-         Array containing names of molecular species.
-    stoich_data: array
-         Full stoichiometric information from header_setup() for species of 
-         interest.
-    spec_stoich: float array
-         Array containing values from header_setup() for species of interest.
-    is_used: boolean array
-         Array containing booleans to trim stoichiometric data to only the 
-         species of interest.
-
-    Returns
-    -------
-    stoich_arr: array
-         Array containing elemental abundances, species names, and their 
-         stoichiometric values.
-    '''
-    
-    # Get number of species used
-    n_spec = np.size(spec_list)
-    
-    # Allocate final header array
-    stoich_arr = np.empty((n_spec + 2, np.sum(is_used) + 1), dtype=np.object)
-    
-    # First row is 'b' values (elemental abundances)
-    stoich_arr[0,0] = 'b'
-    stoich_arr[0,1:] = stoich_data[0, np.where(is_used)[0] + 1]
-    
-    # Second row is list of species
-    stoich_arr[1,0] = 'Species'
-    stoich_arr[1,1:] = stoich_data[1, np.where(is_used)[0] + 1]
-    
-    # Each row after contains the weights of each element referred to as
-    #      stoichiometric coefficients
-    for i in np.arange(n_spec):
-        stoich_arr[i+2, 0] = spec_list[i]
-        stoich_arr[i+2, 1:] = list(map(int,spec_stoich[i+1, np.where(is_used)[0]]))
-    
-    # Convert logarithmic (dex) abundances into number densities
-    finalstoich_conv = np.empty((n_spec + 2, np.sum(is_used) + 1), \
-                                                 dtype=np.object)
-    finalstoich_conv[0,0] = 'b'
-    finalstoich_conv[0,1:] = list(map(float, stoich_arr[0,1:]))
-
-    # Number densities for elements in the system are equal to 10**(dex)
-    finalstoich_conv[0,1:] = 10**(finalstoich_conv[0,1:])
-    
-    # Elemental abundance is equal to elemental number density divided by
-    #           total sum of all elemental number densities in the system
-    finalstoich_conv[0,1:] /= sum(finalstoich_conv[0,1:])
-    
-    # Place converted values back into final header array
-    stoich_arr[0] = finalstoich_conv[0]
-    
-    return stoich_arr
-
-
-def atm_headarr(spec_list, stoich_data, spec_stoich, atom_arr, q, is_used):
-    '''
-    This function gathers data needed for TEA to run in a multiple T-P case. 
-    These are: elemental abundances, species names, and their stoichiometric
-    values. For the list of elements and species used, it takes the abundances
-    and stoichiometric values and puts them in the final array. This function
-    is run by make_atmheader() and is dependent on results from header_setup().
-
-    Parameters
-    ----------
-    spec_list: string array
-         Array containing names of molecular species.
-    stoich_data: array
-         Full stoichiometric information from header_setup() for species of 
-         interest.
-    spec_stoich: float array
-         Array containing values from header_setup() for species of interest.
-    atom_arr: string array
-         Array containing elemental symbols and abundances.
-    q: integer
-         Current line number in pre-atm file.
-    is_used: boolean array
-         Array containing booleans to trim stoichiometric data to only the 
-         species of interest.
-
-    Returns
-    -------
-    stoich_arr: array
-         Array containing elemental abundances, species names, and their 
-         stoichiometric values.
-    '''
-
-    # Get number of species and elements used
-    n_spec = np.size(spec_list)
-    n_atom = np.size(atom_arr[0])
-    
-    # Allocate final abundance array
-    stoich_arr = np.empty((n_spec + 2, np.sum(is_used) + 1), dtype=np.object)
-    stoich_arr[0,0] = 'b'
-    
-    # Get only the abundances used in the species list
-    for n in np.arange(np.sum(is_used)):
-        # Get list of used elements from species list
-        cur_ele = stoich_data[1, np.where(is_used)[0][n] + 1]
-        
-        # Place used elemental abundances into final abundance array
-        for m in np.arange(n_atom):
-            if atom_arr[0][m] == cur_ele:
-                cur_abn = atom_arr[q][m]
-        stoich_arr[0,1+n] = cur_abn
-
-    # Fill in final abundance array
-    stoich_arr[1,0] = 'Species'
-    stoich_arr[1,1:] = stoich_data[1, np.where(is_used)[0] + 1]
-    for i in np.arange(n_spec):
-        stoich_arr[i+2, 0] = spec_list[i]
-        stoich_arr[i+2, 1:] = list(map(int,spec_stoich[i+1, np.where(is_used)[0]]))
-    
-    return stoich_arr
-
-
-def write_header(desc, pressure, temp, stoich_arr, n_spec, g_RT):
-    '''
-    This function writes a header file that contains all necessary data
-    for TEA to run. It is run by make_atmheader() and make_singleheader().
-
-    Parameters
-    ----------
-    desc: string
-         Name of output directory given by user. 
-    pressure: float
-         Current pressure value.
-    temp: float
-         Current temperature value.
-    stoich_arr: array
-         Array containing elemental abundances, species names, and their 
-         stoichiometric values.
-    n_spec: integer
-         Number of species. 
-    g_RT: float array
-         Array containing chemical potentials for each species at the 
-         current T-P.
-
-    Returns
-    -------
-    None
-    '''
-
-    # Comment at top of header file
-    header_comment = ("# This is a header file for one T-P. It contains the following data:\n"
-    "# pressure (bar), temperature (K), elemental abundances (b, unitless),\n"
-    "# species names, stoichiometric values of each element in the species (a),\n"
-    "# and chemical potentials.\n\n")
-
-    # Make header directory if it does not exist to store header files
-    if not os.path.exists(location_out + desc + '/headers/'): os.makedirs(location_out + desc + '/headers/')
-
-    # Create header file to be used by the main pipeline
-    outfile = location_out + desc + '/headers/' + 'header_' + desc + ".txt"
-
-    # Open file to write
-    f = open(outfile, 'w+')
-
-    # Write comments and data
-    f.write(header_comment)
-    f.write(np.str(pressure) + '\n')
-    f.write(np.str(temp)     + '\n')
-
-    b_line = stoich_arr[0][0]
-    for i in np.arange(np.shape(stoich_arr)[1] - 1):
-        b_line += ' ' + np.str(stoich_arr[0][i + 1])
-    f.write(b_line + '\n')
-
-    # Retrieve the width of the stoichiometric array
-    width = np.shape(stoich_arr)[1]
-
-    # Add title for list of chemical potentials
-    g_RT = np.append(["Chemical potential"], g_RT)
-
-    # Add title for species names
-    stoich_arr[1][0] = "# Species"
-
-    # Loop over all species and titles
-    for i in np.arange(n_spec + 1):
-        # Loop over species and number of elements
-        for j in np.arange(width):
-            # Write species names
-            if j == 0:
-                f.write(np.str(stoich_arr[i+1][j]).rjust(9) + "  ")
-            # Write elemental number density
-            else:
-                f.write(np.str(stoich_arr[i+1][j]).ljust(3))
-        # Write chemical potentials, adjust spacing for minus sign
-        if g_RT[i][0] == '-':
-            f.write(np.str(g_RT[i]).rjust(13) + '\n')
-        else:
-            f.write(np.str(g_RT[i]).rjust(14) + '\n')
-
-    f.close()
-
-
-def make_singleheader(infile, desc, thermo_dir):
-    '''
-    This is the main function that creates single-run TEA header. It reads
-    the input T-P file and retrieves necessary data. It calls the
-    header_setup(), single_headarr(), and write_header() functions to create a
-    header for the single T-P point. This function is called by the 
-    runsingle.py module. 
-
-    Parameters
-    ----------
-    infile: string
-         Name of the input file (single T-P file).         
-    desc: string
-         Name of output directory given by user.    
-    thermo_dir = 'lib/gdata':  string
-         Name of directory containing thermodynamic data.
-
-    Returns
-    -------
-    desc: string
-         Name of output directory given by user. 
-    pressure: float
-         Current pressure value.
-    temp: float
-         Current temperature value.
-    stoich_arr: array
-         Array containing elemental abundances, species names, and their 
-         stoichiometric values.
-    n_spec: integer
-         Number of species. 
-    g_RT: float array
-         Array containing chemical potentials for each species at the 
-         current T-P.
-    '''
-
-    # Read single input file
-    f = open(infile, 'r')
-
-    # Allocate species list
-    spec_list = []
-    
-    # Begin by reading first line of file (l = 0)
-    l = 0
-    
-    # Loop over all lines in input file to retrieve appropriate data
-    for line in f.readlines():
-        # Retrieve temperature
-        if (l == 0):
-            temp = np.float([value for value in line.split()][0])
-        # Retrieve pressure
-        if (l == 1):
-            pressure = np.float([value for value in line.split()][0])
-        # Retrieve list of species
-        if (l > 1):
-            val = [value for value in line.split()][0]
-            spec_list = np.append(spec_list, val)
-        # Update line number
-        l += 1
-    
-    f.close()
-    
-    # Retrieve number of species used
-    n_spec = np.size(spec_list)
-    
-    # Execute header setup
-    stoich_data, spec_stoich, g_RT, is_used =                              \
-                        header_setup(temp, pressure, spec_list, thermo_dir)
-    
-    # Execute single-specific header setup
-    stoich_arr = single_headarr(spec_list, stoich_data, spec_stoich, is_used)
-    
-    # Write header array to file
-    write_header(desc, pressure, temp, stoich_arr, n_spec, g_RT)
-
-
-def make_atmheader(q, spec_list, pressure, temp, atom_arr, desc, \
-                   thermo_dir = 'lib/gdata'):
-    '''
-    This is the main function that creates a header for one T-P of a 
-    pre-atm file. It retrieves number of elements and species used for 
-    only the q-th T-P point in the pre-atm file. It then calls the 
-    header_setup(), atm_headarr(), and write_header() functions to create a 
-    header for this point. This function is called by the runatm.py module. 
-
-    Parameters
-    ----------
-    q: integer
-         Current line number in pre-atm file.
-    spec_list: string array
-         Array containing names of molecular species.
-    pressure: float
-         Current pressure value.
-    temp float
-         Current temperature value.
-    atom_arr: string array
-         Array containing elemental symbols and abundances.
-    desc: string
-         Name of output directory given by user.    
-    thermo_dir = 'lib/gdata':  string
-         Name of directory containing thermodynamic data.
-
-    Returns
-    -------
-    None
-    '''
-
-    # Retrieve number of elements and species used
-    n_spec   = np.size(spec_list)
-    n_atom   = np.size(atom_arr[0])
-    
-    # Execute header setup
-    stoich_data, spec_stoich, g_RT, is_used =                             \
-                       header_setup(temp, pressure, spec_list, thermo_dir)
-    
-    # Execute multiple-specific header setup
-    stoich_arr = atm_headarr(spec_list, stoich_data, spec_stoich, atom_arr,\
-                                                               q, is_used)
-    # Write header array to file
-    write_header(desc, pressure, temp, stoich_arr, n_spec, g_RT)
-
-=======
-
-############################# BEGIN FRONTMATTER ################################
-#                                                                              #
-#   TEA - calculates Thermochemical Equilibrium Abundances of chemical species #
-#                                                                              #
-#   TEA is part of the PhD dissertation work of Dr. Jasmina                    #
-#   Blecic, who developed it with coding assistance from                       #
-#   undergraduate M. Oliver Bowman and under the advice of                     #
-#   Prof. Joseph Harrington at the University of Central Florida,              #
-#   Orlando, Florida, USA.                                                     #
-#                                                                              #
-#   Copyright (C) 2014-2016 University of Central Florida                      #
-#                                                                              #
-#   This program is reproducible-research software: you can                    #
-#   redistribute it and/or modify it under the terms of the                    #
-#   Reproducible Research Software License as published by                     #
-#   Prof. Joseph Harrington at the University of Central Florida,              #
-#   either version 0.3 of the License, or (at your option) any later           #
-#   version.                                                                   #
-#                                                                              #
-#   This program is distributed in the hope that it will be useful,            #
-#   but WITHOUT ANY WARRANTY; without even the implied warranty of             #
-#   MERCHANTABILITY or FITNESS FOR A PARTICULAR PURPOSE.  See the              #
-#   Reproducible Research Software License for more details.                   #
-#                                                                              #
-#   You should have received a copy of the Reproducible Research               #
-#   Software License along with this program.  If not, see                     #
-#   <http://planets.ucf.edu/resources/reproducible/>.  The license's           #
-#   preamble explains the situation, concepts, and reasons surrounding         #
-#   reproducible research, and answers some common questions.                  #
-#                                                                              #
-#   This project was started with the support of the NASA Earth and            #
-#   Space Science Fellowship Program, grant NNX12AL83H, held by                #
-#   Jasmina Blecic, Principal Investigator Joseph Harrington, and the          #
-#   NASA Science Mission Directorate Planetary Atmospheres Program,            #
-#   grant NNX12AI69G.                                                          #
-#                                                                              #
-#   See the file ACKNOWLEDGING in the top-level TEA directory for              #
-#   instructions on how to acknowledge TEA in publications.                    #
-#                                                                              #
-#   We welcome your feedback, but do not guarantee support.                    #
-#   Many questions are answered in the TEA forums:                             #
-#                                                                              #
-#   https://physics.ucf.edu/mailman/listinfo/tea-user                          #
-#   https://physics.ucf.edu/mailman/listinfo/tea-devel                         #
-#                                                                              #
-#   Visit our Github site:                                                     #
-#                                                                              #
-#   https://github.com/dzesmin/TEA/                                            #
-#                                                                              #
-#   Reach us directly at:                                                      #
-#                                                                              #
-#   Jasmina Blecic <jasmina@physics.ucf.edu>                                   #
-#   Joseph Harrington <jh@physics.ucf.edu>                                     #
-#                                                                              #
-############################## END FRONTMATTER #################################
-
-import numpy as np
-import re
-import os
-
-from scipy.interpolate import UnivariateSpline
 import scipy.constants as sc
 
 
@@ -622,29 +67,22 @@
 
 # =============================================================================
 # This module contains functions to write headers containing all necessary
-# chemical information for a single T-P and multiple
-# T-P runs. It consists of two main functions, make_singleheader() and
-# make_atmheader() called by the runsingle.py and runatm.py modules
-# respectively. The header_setup(), atm_headarr(), single_headarr(), and
-# write_header() are the supporting functions for the main functions.
-# Imported by runatm.py and runsingle.py to create the header files.
+# chemical information for a single T-P and multiple T-P runs. 
 # =============================================================================
 
-
 def read_stoich(spec_list, stoich_file='lib/stoich.txt', getb=False):
     """
-    This function reads and returns stoichiometric values for the
-    list of input species.
+    Reads and returns stoichiometric values for the list of input species.
     This function is a common setup for both single T-P and multiple
-    T-P runs.  It is executed by the runatm() and make_singleheader()
-    functions.
+    T-P runs.  It is executed by the runatm() and runsingle().
+    modules.
 
     Parameters
     ----------
     spec_list: string array
        Array containing names of molecular species.
     stoich_file = 'lib/stoich.txt': string
-       Name of file containing stoichiometric data.
+       Path to the stoichiometric data.
     getb: Bool
        If True, read and return the elemental abudances
 
@@ -659,9 +97,11 @@
     b: 1D float ndarray
        Elemental abundances of atom_stoich.
     """
+
     # Get number of elements that occur in species of interest
     nspec = len(spec_list)
-    # Trim suffix from species list:
+
+    # Trim suffix from species list
     nostate = np.copy(spec_list)
     for i in np.arange(nspec):
         nostate[i] = re.search('(.*?)_', spec_list[i]).group(1)
@@ -671,55 +111,62 @@
 
     # Get stoichiometric information for species of interest
     with open(stoich_file, 'r') as f:
-      stoich_data = []
-      for line in f.readlines():
-          l = [value for value in line.split()]
-          stoich_data.append(l)
-      # Store information in stoich_data array
-      stoich_data = np.asarray(stoich_data)
-
-    # All species names:
+        stoich_data = []
+        for line in f.readlines():
+            l = [value for value in line.split()]
+            stoich_data.append(l)
+
+        # Store information in stoich_data array
+        stoich_data = np.asarray(stoich_data)
+
+    # All species names
     allspec = stoich_data[2:,0]
-    # Elemental abundances:
+
+    # Elemental abundances
     dex      = stoich_data[0, 1:]
     elements = stoich_data[1, 1:]
-    # Trim species names and cast to float:
+
+    # Trim species names and cast to float
     stoich_data = np.asarray(stoich_data[2:,1:], np.double)
 
-    # Select species:
-    # Has to be in a for-loop to keep order:
+    # Select species
+    # Has to be in a for-loop to keep order
     idx = np.zeros(nspec, int)
     for i in np.arange(nspec):
       idx[i] = np.where(allspec == nostate[i])[0][0]
     spec_stoich = stoich_data[idx]
 
-    # Now select elements:
+    # Select elements
     ielem = np.sum(spec_stoich, axis=0) > 0
     spec_stoich = spec_stoich[:,ielem]
     atom_stoich = elements[ielem]
 
+    # Read and return the elemental abudances
     if getb:
-      b = 10**np.asarray(dex[ielem], float)
-      b /= np.sum(b)
-      return spec_stoich, atom_stoich, b
+        b = 10**np.asarray(dex[ielem], float)
+        # Get hydrogen number density
+        H_num = 10**12
+        # Get fractions of element number density to hydrogen number density
+        b /= H_num
+
+        return spec_stoich, atom_stoich, b
 
     return spec_stoich, atom_stoich
 
 
 def read_gdata(spec_list, thermo_dir):
     """
-    This function reads the free-energy data (gdata) from JANAF
+    Reads the free-energy data (gdata) from JANAF
     tables, and returns a list of spline functions and formation heat
     values for each input species (such that they can be later
     evaluated by the calc_gRT() function).
-    It is executed by the runatm() and make_singleheader() functions.
-
+    
     Parameters
     ----------
     spec_list: List of strings
        Array containing names of molecular species.
     thermo_dir: String
-       Name of directory containing thermodynamic data.
+       Path to the directory containing thermodynamic data.
 
     Returns
     -------
@@ -729,7 +176,8 @@
     heat: 1D float ndarray
        Formation heat of the species.
     """
-    # Obtain thermo_dir files, and count both files and species
+
+    # Obtain thermo_dir files, and count species
     gdata_files = os.listdir(thermo_dir)
     nspec       = np.size(spec_list)
 
@@ -738,25 +186,28 @@
     for i in np.arange(nspec):
         spec_file = '{:s}/{:s}.txt'.format(thermo_dir, spec_list[i])
         with open(spec_file, 'r') as f:
-          lines = f.readlines()[1:]  # Skip first line (header)
-
+          # Skip first line (header)
+          lines = f.readlines()[1:]  
+
+        # Gather free energies and heat terms for T=298.15 K
         nlines = len(lines)
-        T = np.zeros(nlines)
+        T     = np.zeros(nlines)
         term1 = np.zeros(nlines)
         for j in np.arange(nlines):
-            T[j], term1[j], t2 = lines[j].split()
+            T[j], term1[j], term2 = lines[j].split()
             if T[j] == 298.15:
-              heat.append(t2)
+              heat.append(term2)
+
         # Convert data to an array
         free_energy.append(UnivariateSpline(T, term1, s=1))
+
     return free_energy, np.array(heat, np.double)
 
 
 def calc_gRT(free_energy, heat, temp):
     """
     This function evaluates the chemical potentials for the species
-    of interest at the specified temperature.  It is executed by the
-    runatm() and make_singleheader() functions.  The inputs for this
+    of interest at the specified temperature. The inputs for this
     function must be generated by the read_gdata() function.
 
     Parameters
@@ -774,8 +225,11 @@
     g_RT: float array
          Array containing species' chemical potentials.
     """
+
+    # Count species
     nspec = len(free_energy)
     g_RT = np.zeros(nspec)
+
     # Equation for g_RT term equation (10) in TEA theory document
     #  G        G-H(298)      delta-f H(298)
     # ---  =    -------  +    -------------
@@ -786,19 +240,21 @@
     #  G   G-H(298)             1                                 1000
     # -- = ------- [J/K/mol] * ---      + delta-f H(298) [kJ/mol] ------
     # RT    T                 R[J/K/mol]                         RT [J/K/mol][K]
-    for i in np.arange(nspec):
-        # Evaluate free-energy spline at given temperature:
+
+    for i in np.arange(nspec):
+        # Evaluate free-energy spline at given temperature
         free_en = free_energy[i](temp)
         # Calculate the above equation
         g_RT[i] = -(free_en/sc.R) + (heat[i]*1000 / (temp*sc.R))
+
     return g_RT
 
 
 def write_header(hfolder, desc, temp, pressure, speclist, atomlist,
                  stoich_arr, b, g_RT):
     """
-    This function writes a header file that contains all necessary data
-    for TEA to run. It is run by make_atmheader() and make_singleheader().
+    Writes a header file that contains all necessary data
+    for TEA to run. 
 
     Parameters
     ----------
@@ -821,10 +277,14 @@
     g_RT: float array
        Chemical potentials of the species.
     """
+
+    # Count species and elements
     nspec, natom = np.shape(stoich_arr)
+
     # Make header directory if it does not exist to store header files
     if not os.path.exists(hfolder):
         os.makedirs(hfolder)
+
     # Create header file to be used by the main pipeline
     outfile = "{:s}/header_{:s}_{:.0f}K_{:.2e}bar.txt".format(
                     hfolder, desc, temp, pressure)
@@ -866,21 +326,13 @@
 
 def read_single(infile):
     '''
-    This is the main function that creates single-run TEA header.
-    It reads the input T-P file and retrieves necessary data.  It
-    calls the read_gdata(), calc_gRT(), read_stoich(),
-    header_setup(), and write_header() functions to create a
-    header for the single T-P point.  This function is called by the
-    runsingle.py module.
+    Reads the input T-P file and retrieves necessary data.  
+    It is called by the runsingle() module.
 
     Parameters
     ----------
     infile: string
          Name of the input file (single T-P file).
-    desc: string
-         Name of output directory given by user.
-    thermo_dir = 'lib/gdata':  string
-         Name of directory containing thermodynamic data.
 
     Returns
     -------
@@ -891,6 +343,7 @@
     speclist: List of strings
        Name of output species names.
     '''
+
     # Read single input file
     f = open(infile, 'r')
 
@@ -917,4 +370,4 @@
     f.close()
 
     return temp, pressure, speclist
->>>>>>> 49312481
+
